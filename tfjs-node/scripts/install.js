--- conflicted
+++ resolved
@@ -21,23 +21,10 @@
 const util = require('util');
 const cp = require('child_process');
 const os = require('os');
-<<<<<<< HEAD
 
 const {getConstants} = require('./deps-constants');
 const resources = require('./resources');
 const {getAddonName} = require('./get-addon-name-util');
-=======
-const {
-  depsPath,
-  depsLibPath,
-  depsLibTensorFlowPath,
-  getLibTensorFlowMajorDotMinorVersion,
-  LIBTENSORFLOW_VERSION,
-  modulePath
-} = require('./deps-constants.js');
-const resources = require('./resources');
-const {addonName} = require('./get-addon-name.js');
->>>>>>> 19ef726c
 
 const exists = util.promisify(fs.exists);
 const mkdir = util.promisify(fs.mkdir);
@@ -78,23 +65,12 @@
 const TF_WIN_HEADERS_URI =
     `https://storage.googleapis.com/tf-builds/tensorflow-headers-` +
     `${getLibTensorFlowMajorDotMinorVersion()}.zip`;
-<<<<<<< HEAD
-=======
-
-const platform = os.platform();
-let libType = process.argv[2] === undefined ? 'cpu' : process.argv[2];
-let forceDownload = process.argv[3] === undefined ? undefined : process.argv[3];
->>>>>>> 19ef726c
 
 let packageJsonFile;
 
 async function setPackageJsonFile() {
   packageJsonFile =
-<<<<<<< HEAD
       JSON.parse(fs.readFileSync(`${packageDir}/package.json`).toString());
-=======
-      JSON.parse(fs.readFileSync(`${__dirname}/../package.json`).toString());
->>>>>>> 19ef726c
 }
 
 async function updateAddonName() {
