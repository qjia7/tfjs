/**
 * @license
 * Copyright 2019 Google LLC. All Rights Reserved.
 * Licensed under the Apache License, Version 2.0 (the "License");
 * you may not use this file except in compliance with the License.
 * You may obtain a copy of the License at
 *
 * http://www.apache.org/licenses/LICENSE-2.0
 *
 * Unless required by applicable law or agreed to in writing, software
 * distributed under the License is distributed on an "AS IS" BASIS,
 * WITHOUT WARRANTIES OR CONDITIONS OF ANY KIND, either express or implied.
 * See the License for the specific language governing permissions and
 * limitations under the License.
 * =============================================================================
 */

const karmaTypescriptConfig = {
  tsconfig: 'tsconfig.json',
  // Disable coverage reports and instrumentation by default for tests
  coverageOptions: {instrumentation: false},
  reports: {},
  bundlerOptions: {
    // worker_node_test in tfjs-core contains a conditional require statement
    // that confuses the bundler of karma-typescript.
    ignore: ['./worker_node_test']
  }
};

module.exports = function(config) {
  const args = [];
  if (config.grep) {
    args.push('--grep', config.grep);
  }
  if (config.flags) {
    args.push('--flags', config.flags);
  }
  let exclude = [];
  if (config.excludeTest != null) {
    exclude.push(config.excludeTest);
  }

  config.set({
    basePath: '',
    frameworks: ['jasmine', 'karma-typescript'],
    files: [
      'src/setup_test.ts',       // Setup the environment for the tests.
      {pattern: 'src/**/*.ts'},  // Import all tests.
    ],
<<<<<<< HEAD
    // exclude: ['src/benchmark_ops_test.ts'],
=======
    exclude,
>>>>>>> 317f044c
    preprocessors: {'**/*.ts': ['karma-typescript']},
    karmaTypescriptConfig,
    reporters: ['progress', 'karma-typescript'],
    port: 9876,
    colors: true,
    autoWatch: false,
    browsers: ['Chrome', 'chrome_webgpu'],
    singleRun: true,
    customLaunchers: {
      chrome_webgpu: {
        base: 'Chrome',
        flags: ['--enable-unsafe-webgpu'],
      }
    },
    client: {jasmine: {random: false}, args: args}
  })
}<|MERGE_RESOLUTION|>--- conflicted
+++ resolved
@@ -47,11 +47,7 @@
       'src/setup_test.ts',       // Setup the environment for the tests.
       {pattern: 'src/**/*.ts'},  // Import all tests.
     ],
-<<<<<<< HEAD
-    // exclude: ['src/benchmark_ops_test.ts'],
-=======
     exclude,
->>>>>>> 317f044c
     preprocessors: {'**/*.ts': ['karma-typescript']},
     karmaTypescriptConfig,
     reporters: ['progress', 'karma-typescript'],
